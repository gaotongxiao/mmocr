# Copyright (c) OpenMMLab. All rights reserved.
from .abi_fuser import ABIFuser
from .abi_language_decoder import ABILanguageDecoder
from .abi_vision_decoder import ABIVisionDecoder
from .aster_decoder import ASTERDecoder
from .base import BaseDecoder
from .crnn_decoder import CRNNDecoder
from .master_decoder import MasterDecoder
from .nrtr_decoder import NRTRDecoder
from .position_attention_decoder import PositionAttentionDecoder
from .robust_scanner_fuser import RobustScannerFuser
from .sar_decoder import ParallelSARDecoder, SequentialSARDecoder
from .sar_decoder_with_bs import ParallelSARDecoderWithBS
from .sequence_attention_decoder import SequenceAttentionDecoder
from .svtr_decoder import SVTRDecoder

__all__ = [
    'CRNNDecoder', 'ParallelSARDecoder', 'SequentialSARDecoder',
    'ParallelSARDecoderWithBS', 'NRTRDecoder', 'BaseDecoder',
    'SequenceAttentionDecoder', 'PositionAttentionDecoder',
    'ABILanguageDecoder', 'ABIVisionDecoder', 'MasterDecoder',
<<<<<<< HEAD
    'RobustScannerFuser', 'ABIFuser', 'ASTERDecoder'
=======
    'RobustScannerFuser', 'ABIFuser', 'SVTRDecoder'
>>>>>>> 0a5823f0
]<|MERGE_RESOLUTION|>--- conflicted
+++ resolved
@@ -19,9 +19,5 @@
     'ParallelSARDecoderWithBS', 'NRTRDecoder', 'BaseDecoder',
     'SequenceAttentionDecoder', 'PositionAttentionDecoder',
     'ABILanguageDecoder', 'ABIVisionDecoder', 'MasterDecoder',
-<<<<<<< HEAD
-    'RobustScannerFuser', 'ABIFuser', 'ASTERDecoder'
-=======
-    'RobustScannerFuser', 'ABIFuser', 'SVTRDecoder'
->>>>>>> 0a5823f0
+    'RobustScannerFuser', 'ABIFuser', 'ASTERDecoder', 'SVTRDecoder'
 ]